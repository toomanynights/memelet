--- conflicted
+++ resolved
@@ -135,7 +135,6 @@
         except ValueError:
             relative_path_str = file_name
         
-<<<<<<< HEAD
         # For videos, use preview GIF from thumbnails directory
         if media_type == 'video':
             video_stem = Path(file_name).stem
@@ -146,12 +145,6 @@
             except ValueError:
                 # Fallback if path isn't relative to memes_dir
                 image_url = MEMES_URL_BASE + f"thumbnails/{video_stem}_preview.gif"
-=======
-        # For videos, use preview GIF
-        if media_type == 'video':
-            video_stem = Path(file_name).stem
-            image_url = MEMES_URL_BASE + f"{video_stem}_preview.gif"
->>>>>>> a96bf605
             video_url = MEMES_URL_BASE + relative_path_str
         elif media_type == 'gif':
             # Use the actual GIF (it will animate)
@@ -176,7 +169,10 @@
             'id': row['id'],
             'image_url': image_url,
             'video_url': video_url,
+            'image_url': image_url,
+            'video_url': video_url,
             'status': row['status'],
+            'media_type': media_type,
             'media_type': media_type,
             'description': row['description'],
             'tags': tags
@@ -235,6 +231,18 @@
         tag_filter = request.args.get('tag', '')
         media_filter = request.args.get('media', '')
     
+    # Get filter parameters for navigation (from GET or POST)
+    if request.method == 'POST':
+        search_query = request.form.get('search', '')
+        status_filter = request.form.get('status_filter', '')
+        tag_filter = request.form.get('tag_filter', '')
+        media_filter = request.form.get('media_filter', '')
+    else:
+        search_query = request.args.get('search', '')
+        status_filter = request.args.get('status', '')
+        tag_filter = request.args.get('tag', '')
+        media_filter = request.args.get('media', '')
+    
     conn = get_db_connection()
     cursor = conn.cursor()
     
@@ -293,9 +301,29 @@
     
     conn = get_db_connection()
     cursor = conn.cursor()
+        conn.close()
+        
+        # Redirect back to index with filters preserved
+        from flask import redirect, url_for
+        redirect_params = []
+        if search_query:
+            redirect_params.append(f"search={search_query}")
+        if status_filter:
+            redirect_params.append(f"status={status_filter}")
+        if tag_filter:
+            redirect_params.append(f"tag={tag_filter}")
+        if media_filter:
+            redirect_params.append(f"media={media_filter}")
+        
+        redirect_url = "/?" + "&".join(redirect_params) if redirect_params else "/"
+        return redirect(redirect_url)
+    
+    conn = get_db_connection()
+    cursor = conn.cursor()
     
     # Get meme details
     cursor.execute("""
+        SELECT id, file_path, media_type, status, ref_content, template, 
         SELECT id, file_path, media_type, status, ref_content, template, 
                caption, description, meaning, created_at, updated_at
         FROM memes
@@ -320,18 +348,12 @@
         try:
             relative_path = file_path_obj.relative_to(Path(memes_dir))
             video_url = MEMES_URL_BASE + relative_path.as_posix()
-<<<<<<< HEAD
             # Build thumbnail path relative to memes_dir
             thumbnail_relative = relative_path.parent / 'thumbnails' / f"{video_stem}_thumb.jpg"
             image_url = MEMES_URL_BASE + thumbnail_relative.as_posix()
         except ValueError:
             video_url = MEMES_URL_BASE + file_name
             image_url = MEMES_URL_BASE + f"thumbnails/{video_stem}_thumb.jpg"
-=======
-        except ValueError:
-            video_url = MEMES_URL_BASE + file_name
-        image_url = MEMES_URL_BASE + f"{video_stem}_thumb.jpg"
->>>>>>> a96bf605
     else:
         # For images/gifs, calculate relative path for URL
         try:
@@ -345,9 +367,12 @@
         'id': row['id'],
         'image_url': image_url,
         'video_url': video_url,
+        'image_url': image_url,
+        'video_url': video_url,
         'file_name': file_name,
         'file_path': row['file_path'],
         'status': row['status'],
+        'media_type': media_type,
         'media_type': media_type,
         'ref_content': row['ref_content'] or '',
         'template': row['template'] or '',
@@ -424,10 +449,77 @@
         # Current meme not in filtered list (shouldn't happen but handle it)
         pass
     
+    # Get prev/next meme IDs based on current filters
+    # Build filtered query
+    nav_sql = """
+        SELECT DISTINCT m.id, m.created_at
+        FROM memes m
+        WHERE 1=1
+    """
+    nav_params = []
+    
+    if status_filter:
+        nav_sql += " AND m.status = ?"
+        nav_params.append(status_filter)
+    
+    if tag_filter:
+        nav_sql += """ AND m.id IN (
+            SELECT meme_id FROM meme_tags WHERE tag_id = ?
+        )"""
+        nav_params.append(tag_filter)
+    
+    if media_filter:
+        nav_sql += " AND m.media_type = ?"
+        nav_params.append(media_filter)
+    
+    if search_query:
+        nav_sql += """ AND (
+            m.file_path LIKE ? OR
+            m.ref_content LIKE ? OR
+            m.template LIKE ? OR
+            m.caption LIKE ? OR
+            m.description LIKE ? OR
+            m.meaning LIKE ?
+        )"""
+        search_pattern = f"%{search_query}%"
+        nav_params.extend([search_pattern] * 6)
+    
+    nav_sql += " ORDER BY m.created_at DESC"
+    
+    cursor.execute(nav_sql, nav_params)
+    all_filtered_ids = [r['id'] for r in cursor.fetchall()]
+    
+    # Find current position and get prev/next
+    prev_id = None
+    next_id = None
+    try:
+        current_index = all_filtered_ids.index(meme_id)
+        if current_index > 0:
+            prev_id = all_filtered_ids[current_index - 1]
+        if current_index < len(all_filtered_ids) - 1:
+            next_id = all_filtered_ids[current_index + 1]
+    except ValueError:
+        # Current meme not in filtered list (shouldn't happen but handle it)
+        pass
+    
     conn.close()
     
     saved = request.method == 'POST'
     
+    # Build query string for navigation
+    query_params = []
+    if search_query:
+        query_params.append(f"search={search_query}")
+    if status_filter:
+        query_params.append(f"status={status_filter}")
+    if tag_filter:
+        query_params.append(f"tag={tag_filter}")
+    if media_filter:
+        query_params.append(f"media={media_filter}")
+    query_string = "&" + "&".join(query_params) if query_params else ""
+    
+    return render_template('meme_detail.html', meme=meme, saved=saved, all_tags=all_tags, current_tags=current_tags,
+                          prev_id=prev_id, next_id=next_id, query_string=query_string)
     # Build query string for navigation
     query_params = []
     if search_query:
